--- conflicted
+++ resolved
@@ -157,21 +157,6 @@
         {
             switch(int(pvars::pid(p)))
             {
-<<<<<<< HEAD
-                case kPhoton:
-                    mass = 0;
-                    break;
-                case kElectron:
-                    mass = ELECTRON_MASS;
-                    break;
-                case kMuon:
-                    mass = MUON_MASS;
-                    break;
-                case kPion:
-                    mass = PION_MASS;
-                    break;
-                case kProton:
-=======
                 case pvars::kPhoton:
                     mass = 0;
                     break;
@@ -185,7 +170,6 @@
                     mass = PION_MASS;
                     break;
                 case pvars::kProton:
->>>>>>> fe5017f5
                     mass = PROTON_MASS;
                     break;
                 default:
